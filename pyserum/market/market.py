"""Market module to interact with Serum DEX."""
from __future__ import annotations

import logging
from typing import List

from solana.account import Account
from solana.publickey import PublicKey
from solana.rpc.api import Client
from solana.rpc.types import RPCResponse, TxOpts
from solana.system_program import CreateAccountParams, create_account
from solana.sysvar import SYSVAR_RENT_PUBKEY
from solana.transaction import Transaction, TransactionInstruction
from spl.token.constants import ACCOUNT_LEN, TOKEN_PROGRAM_ID, WRAPPED_SOL_MINT  # type: ignore # TODO: Remove ignore.
from spl.token.instructions import CloseAccountParams  # type: ignore
from spl.token.instructions import InitializeAccountParams, close_account, initialize_account

import pyserum.instructions as instructions
import pyserum.market.types as t

from .._layouts.open_orders import OPEN_ORDERS_LAYOUT
from ..enums import OrderType, Side
from ..open_orders_account import OpenOrdersAccount, make_create_account_instruction
from ..utils import load_bytes_data
from ._internal.queue import decode_event_queue, decode_request_queue
from .orderbook import OrderBook
from .state import MarketState

LAMPORTS_PER_SOL = 1000000000


# pylint: disable=too-many-public-methods
class Market:
    """Represents a Serum Market."""

    logger = logging.getLogger("pyserum.market.Market")

    def __init__(
        self,
        conn: Client,
        market_state: MarketState,
    ) -> None:
        self._conn = conn
        self.state = market_state

    @staticmethod
    # pylint: disable=unused-argument
    def load(
        conn: Client,
        market_address: PublicKey,
        program_id: PublicKey = instructions.DEFAULT_DEX_PROGRAM_ID,
    ) -> Market:
        """Factory method to create a Market."""
        market_state = MarketState.load(conn, market_address, program_id)
        return Market(conn, market_state)

    def support_srm_fee_discounts(self) -> bool:
        raise NotImplementedError("support_srm_fee_discounts not implemented")

    def find_fee_discount_keys(self, owner: PublicKey, cache_duration: int):
        raise NotImplementedError("find_fee_discount_keys not implemented")

    def find_best_fee_discount_key(self, owner: PublicKey, cache_duration: int):
        raise NotImplementedError("find_best_fee_discount_key not implemented")

    def find_open_orders_accounts_for_owner(self, owner_address: PublicKey) -> List[OpenOrdersAccount]:
        return OpenOrdersAccount.find_for_market_and_owner(
            self._conn, self.state.public_key(), owner_address, self.state.program_id()
        )

    def find_quote_token_accounts_for_owner(self, owner_address: PublicKey, include_unwrapped_sol: bool = False):
        raise NotImplementedError("find_quote_token_accounts_for_owner not implemented")

    def load_bids(self) -> OrderBook:
        """Load the bid order book"""
        bytes_data = load_bytes_data(self.state.bids(), self._conn)
        return OrderBook.from_bytes(self.state, bytes_data)

    def load_asks(self) -> OrderBook:
        """Load the Ask order book."""
        bytes_data = load_bytes_data(self.state.asks(), self._conn)
        return OrderBook.from_bytes(self.state, bytes_data)

    def load_orders_for_owner(self) -> List[t.Order]:
        raise NotImplementedError("load_orders_for_owner not implemented")

    def load_base_token_for_owner(self):
        raise NotImplementedError("load_base_token_for_owner not implemented")

    def load_event_queue(self) -> List[t.Event]:
        bytes_data = load_bytes_data(self.state.event_queue(), self._conn)
        return decode_event_queue(bytes_data)

    def load_request_queue(self) -> List[t.Request]:
        bytes_data = load_bytes_data(self.state.request_queue(), self._conn)
        return decode_request_queue(bytes_data)

    def load_fills(self, limit=100) -> List[t.FilledOrder]:
        bytes_data = load_bytes_data(self.state.event_queue(), self._conn)
        events = decode_event_queue(bytes_data, limit)
        return [
            self.parse_fill_event(event)
            for event in events
            if event.event_flags.fill and event.native_quantity_paid > 0
        ]

    def parse_fill_event(self, event) -> t.FilledOrder:
        if event.event_flags.bid:
            side = Side.Buy
            price_before_fees = (
                event.native_quantity_released + event.native_fee_or_rebate
                if event.event_flags.maker
                else event.native_quantity_released - event.native_fee_or_rebate
            )
        else:
            side = Side.Sell
            price_before_fees = (
                event.native_quantity_released - event.native_fee_or_rebate
                if event.event_flags.maker
                else event.native_quantity_released + event.native_fee_or_rebate
            )

        price = (price_before_fees * self.state.base_spl_token_multiplier()) / (
            self.state.quote_spl_token_multiplier() * event.native_quantity_paid
        )
        size = event.native_quantity_paid / self.state.base_spl_token_multiplier()
        return t.FilledOrder(
            order_id=int.from_bytes(event.order_id, "little"),
            side=side,
            price=price,
            size=size,
            fee_cost=event.native_fee_or_rebate * (1 if event.event_flags.maker else -1),
        )

    def place_order(  # pylint: disable=too-many-arguments,too-many-locals
        self,
        payer: PublicKey,
        owner: Account,
        order_type: OrderType,
        side: Side,
        limit_price: int,
        max_quantity: int,
        client_id: int = 0,
        opts: TxOpts = TxOpts(),
    ) -> RPCResponse:  # TODO: Add open_orders_address_key param and fee_discount_pubkey
        transaction = Transaction()
        signers: List[Account] = [owner]
        open_order_accounts = self.find_open_orders_accounts_for_owner(owner.public_key())
        if not open_order_accounts:
            new_open_orders_account = Account()
            mbfre_resp = self._conn.get_minimum_balance_for_rent_exemption(OPEN_ORDERS_LAYOUT.sizeof())
            balanced_needed = mbfre_resp["result"]
            transaction.add(
                make_create_account_instruction(
                    owner.public_key(),
                    new_open_orders_account.public_key(),
                    balanced_needed,
                    self.state.program_id(),
                )
            )
            signers.append(new_open_orders_account)
            # TODO: Cache new_open_orders_account

        # TODO: Handle open_orders_address_key
        # TODO: Handle fee_discount_pubkey

        if payer == owner.public_key():
            raise ValueError("Invalid payer account")

        # TODO: add integration test for SOL wrapping.
        should_wrap_sol = (side == side.Buy and self.state.quote_mint() == WRAPPED_SOL_MINT) or (
            side == side.Sell and self.state.base_mint == WRAPPED_SOL_MINT
        )
        wrapped_sol_account = Account()
        if should_wrap_sol:
            transaction.add(
                create_account(
                    CreateAccountParams(
                        from_pubkey=owner.public_key(),
                        new_account_pubkey=wrapped_sol_account.public_key(),
                        lamports=Market._get_lamport_need_for_sol_wrapping(
                            limit_price, max_quantity, side, open_order_accounts
                        ),
                        space=ACCOUNT_LEN,
                        program_id=TOKEN_PROGRAM_ID,
                    )
                )
            )
            transaction.add(
                initialize_account(
                    InitializeAccountParams(
                        account=wrapped_sol_account.public_key(),
                        mint=WRAPPED_SOL_MINT,
                        owner=owner.public_key(),
                        program_id=SYSVAR_RENT_PUBKEY,
                    )
                )
            )

        transaction.add(
            self.make_place_order_instruction(
                wrapped_sol_account.public_key() if should_wrap_sol else payer,
                owner,
                order_type,
                side,
                limit_price,
                max_quantity,
                client_id,
                open_order_accounts[0].address if open_order_accounts else new_open_orders_account.public_key(),
            )
        )

        if should_wrap_sol:
            transaction.add(
                close_account(
                    CloseAccountParams(
                        account=wrapped_sol_account.public_key(),
                        owner=owner.public_key(),
                        dest=owner.public_key(),
                    )
                )
            )
        # TODO: extract `make_place_order_transaction`.
        return self._conn.send_transaction(transaction, *signers, opts=opts)

    @staticmethod
    def _get_lamport_need_for_sol_wrapping(
        price: int, size: int, side: Side, open_orders_accounts: List[OpenOrdersAccount]
    ) -> int:
        lamports = 0
        if side == Side.Buy:
            lamports = round(price * size * 1.01 * LAMPORTS_PER_SOL)
            if open_orders_accounts:
                lamports -= open_orders_accounts[0].quote_token_free
        else:
            lamports = round(size * LAMPORTS_PER_SOL)
            if open_orders_accounts:
                lamports -= open_orders_accounts[0].base_token_free

        return max(lamports, 0) + 10000000

    def make_place_order_instruction(  # pylint: disable=too-many-arguments
        self,
        payer: PublicKey,
        owner: Account,
        order_type: OrderType,
        side: Side,
        limit_price: int,
        max_quantity: int,
        client_id: int,
        open_order_account: PublicKey,
    ) -> TransactionInstruction:
        if self.state.base_size_number_to_lots(max_quantity) < 0:
            raise Exception("Size lot %d is too small" % max_quantity)
        if self.state.price_number_to_lots(limit_price) < 0:
            raise Exception("Price lot %d is too small" % limit_price)
        return instructions.new_order(
            instructions.NewOrderParams(
                market=self.state.public_key(),
                open_orders=open_order_account,
                payer=payer,
                owner=owner.public_key(),
                request_queue=self.state.request_queue(),
                base_vault=self.state.base_vault(),
                quote_vault=self.state.quote_vault(),
                side=side,
                limit_price=limit_price,
                max_quantity=max_quantity,
                order_type=order_type,
                client_id=client_id,
                program_id=self.state.program_id(),
            )
        )

    def cancel_order_by_client_id(
        self, owner: Account, open_orders_account: PublicKey, client_id: int, opts: TxOpts = TxOpts()
    ) -> RPCResponse:
        txs = Transaction().add(self.make_cancel_order_by_client_id_instruction(owner, open_orders_account, client_id))
        return self._conn.send_transaction(txs, owner, opts=opts)

    def make_cancel_order_by_client_id_instruction(
        self, owner: Account, open_orders_account: PublicKey, client_id: int
    ) -> TransactionInstruction:
        return instructions.cancel_order_by_client_id(
            instructions.CancelOrderByClientIDParams(
                market=self.state.public_key(),
                owner=owner.public_key(),
                open_orders=open_orders_account,
                request_queue=self.state.request_queue(),
                client_id=client_id,
                program_id=self.state.program_id(),
            )
        )

    def cancel_order(self, owner: Account, order: t.Order, opts: TxOpts = TxOpts()) -> RPCResponse:
        txn = Transaction().add(self.make_cancel_order_instruction(owner.public_key(), order))
        return self._conn.send_transaction(txn, owner, opts=opts)

    def match_orders(self, fee_payer: Account, limit: int, opts: TxOpts = TxOpts()) -> RPCResponse:
        txn = Transaction().add(self.make_match_orders_instruction(limit))
        return self._conn.send_transaction(txn, fee_payer, opts=opts)

    def make_cancel_order_instruction(self, owner: PublicKey, order: t.Order) -> TransactionInstruction:
        params = instructions.CancelOrderParams(
            market=self.state.public_key(),
            owner=owner,
            open_orders=order.open_order_address,
            request_queue=self.state.request_queue(),
            side=order.side,
            order_id=order.order_id,
            open_orders_slot=order.open_order_slot,
            program_id=self.state.program_id(),
        )
        return instructions.cancel_order(params)

    def make_match_orders_instruction(self, limit: int) -> TransactionInstruction:
        params = instructions.MatchOrdersParams(
            market=self.state.public_key(),
            request_queue=self.state.request_queue(),
            event_queue=self.state.event_queue(),
            bids=self.state.bids(),
            asks=self.state.asks(),
            base_vault=self.state.base_vault(),
            quote_vault=self.state.quote_vault(),
            limit=limit,
            program_id=self.state.program_id(),
        )
        return instructions.match_orders(params)

    def settle_funds(  # pylint: disable=too-many-arguments
        self,
        owner: Account,
        open_orders: OpenOrdersAccount,
        base_wallet: PublicKey,
<<<<<<< HEAD
        quote_wallet: PublicKey,  # TODO: add referrer_quote_wallet.
    ) -> str:
        if open_orders.owner != owner.public_key():
            raise Exception("Invalid open orders account")
        vault_signer = PublicKey.create_program_address(
            [bytes(self.state.public_key()), self.state.vault_signer_nonce().to_bytes(8, byteorder="little")],
            self.state.program_id(),
        )
        transaction = Transaction()
        transaction.add(self.make_settle_funds_instruction(open_orders, base_wallet, quote_wallet, vault_signer))
        return self._send_transaction(transaction, owner)

    def make_settle_funds_instruction(
        self,
        open_orders_account: OpenOrdersAccount,
        base_wallet: PublicKey,
        quote_wallet: PublicKey,
        vault_signer: PublicKey,
    ):
        return instructions.settle_funds(
            instructions.SettleFundsParams(
                market=self.state.public_key(),
                open_orders=open_orders_account.address,
                owner=open_orders_account.owner,
                base_vault=self.state.base_vault(),
                quote_vault=self.state.quote_vault(),
                base_wallet=base_wallet,
                quote_wallet=quote_wallet,
                vault_signer=vault_signer,
                program_id=self.state.program_id(),
            )
        )

    def _send_transaction(self, transaction: Transaction, *signers: Account) -> str:
        res = self._conn.send_transaction(transaction, *signers, skip_preflight=self._skip_preflight)
        if self._confirmations > 0:
            self.logger.warning("Cannot confirm transaction yet.")
        signature = res.get("result")
        if not signature:
            raise Exception("Transaction not sent successfully")
        return str(signature)
=======
        quote_wallet: PublicKey,
        referrer_quote_wallet: PublicKey,
        opts: TxOpts = TxOpts(),
    ) -> str:
        raise NotImplementedError("settle_funds not implemented")
>>>>>>> 4f693e8e
<|MERGE_RESOLUTION|>--- conflicted
+++ resolved
@@ -332,8 +332,8 @@
         owner: Account,
         open_orders: OpenOrdersAccount,
         base_wallet: PublicKey,
-<<<<<<< HEAD
         quote_wallet: PublicKey,  # TODO: add referrer_quote_wallet.
+        opts: TxOpts = TxOpts(),
     ) -> str:
         if open_orders.owner != owner.public_key():
             raise Exception("Invalid open orders account")
@@ -343,7 +343,7 @@
         )
         transaction = Transaction()
         transaction.add(self.make_settle_funds_instruction(open_orders, base_wallet, quote_wallet, vault_signer))
-        return self._send_transaction(transaction, owner)
+        return self._conn.send_transaction(transaction, owner, opts=opts)
 
     def make_settle_funds_instruction(
         self,
@@ -364,20 +364,4 @@
                 vault_signer=vault_signer,
                 program_id=self.state.program_id(),
             )
-        )
-
-    def _send_transaction(self, transaction: Transaction, *signers: Account) -> str:
-        res = self._conn.send_transaction(transaction, *signers, skip_preflight=self._skip_preflight)
-        if self._confirmations > 0:
-            self.logger.warning("Cannot confirm transaction yet.")
-        signature = res.get("result")
-        if not signature:
-            raise Exception("Transaction not sent successfully")
-        return str(signature)
-=======
-        quote_wallet: PublicKey,
-        referrer_quote_wallet: PublicKey,
-        opts: TxOpts = TxOpts(),
-    ) -> str:
-        raise NotImplementedError("settle_funds not implemented")
->>>>>>> 4f693e8e
+        )