--- conflicted
+++ resolved
@@ -363,46 +363,7 @@
         open_orders_account: OpenOrdersAccount,
         base_wallet: PublicKey,
         quote_wallet: PublicKey,
-<<<<<<< HEAD
         referrer_quote_wallet: PublicKey,
-    ) -> str:
-        raise NotImplementedError("settle_funds not implemented")
-
-    def _send_transaction(self, transaction: Transaction, *signers: Account) -> str:
-        res = self._conn.send_transaction(transaction, *signers, skip_preflight=self._skip_preflight)
-        if self._confirmations > 0:
-            self.logger.warning("Cannot confirm transaction yet.")
-        signature = res.get("result")
-        if not signature:
-            raise Exception("Transaction not sent successfully")
-        return str(signature)
-
-    @staticmethod
-    def get_live_markets():
-        url = "https://raw.githubusercontent.com/project-serum/serum-js/master/src/tokens_and_markets.ts"
-        resp = requests.get(url)
-        page = resp.text
-
-        # Turn this JS into json
-        data = page.split("MARKETS:")[1].split("}> = ")[1].split(";")[0]
-        data = data.replace(" new PublicKey(", "").replace(")", "")
-        for col in ["name", "address", "programId", "deprecated"]:
-            data = data.replace(col, '"{}"'.format(col))
-        data = data.replace("'", '"')
-        data = data.replace(" ", "")
-        data = data.replace("\n", "")
-        data = data.replace(",}", "}")
-        data = data.replace(",]", "]")
-        data = json.loads(data)
-
-        markets = []
-        for raw in data:
-            if raw["deprecated"]:
-                continue
-            markets.append(t.MarketInfo(name=raw["name"], address=raw["address"], program_id=raw["programId"]))
-
-        return markets
-=======
         vault_signer: PublicKey,
     ) -> TransactionInstruction:
         return instructions.settle_funds(
@@ -418,4 +379,29 @@
                 program_id=self.state.program_id(),
             )
         )
->>>>>>> fb219b92
+
+    @staticmethod
+    def get_live_markets():
+        url = "https://raw.githubusercontent.com/project-serum/serum-js/master/src/tokens_and_markets.ts"
+        resp = requests.get(url)
+        page = resp.text
+
+        # Turn this JS into json
+        data = page.split("MARKETS:")[1].split("}> = ")[1].split(";")[0]
+        data = data.replace(" new PublicKey(", "").replace(")", "")
+        for col in ["name", "address", "programId", "deprecated"]:
+            data = data.replace(col, '"{}"'.format(col))
+        data = data.replace("'", '"')
+        data = data.replace(" ", "")
+        data = data.replace("\n", "")
+        data = data.replace(",}", "}")
+        data = data.replace(",]", "]")
+        data = json.loads(data)
+
+        markets = []
+        for raw in data:
+            if raw["deprecated"]:
+                continue
+            markets.append(t.MarketInfo(name=raw["name"], address=raw["address"], program_id=raw["programId"]))
+
+        return markets